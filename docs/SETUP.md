--- conflicted
+++ resolved
@@ -49,10 +49,8 @@
 The host-side crates (`host-cli` and `shared`) target the standard Rust toolchain. After installing the Espressif toolchain with `espup` and sourcing the generated environment script, you can run the consolidated validation flow:
 
 ```bash
-<<<<<<< HEAD
-cargo fmt --all -- --check
-cargo clippy --workspace --all-targets --exclude firmware -- -D warnings
-cargo test --workspace --exclude firmware
+source "$HOME/export-esp.sh"
+./scripts/dev-check.sh
 ```
 
 ## Reproducing the CI workflow locally
@@ -72,10 +70,4 @@
 ```
 
 The additional `cargo check` and `cargo build` steps ensure that Xtensa-specific code paths link correctly, while the explicit host-targeted `cargo test` run preserves fast feedback for unit tests.
-=======
-source "$HOME/export-esp.sh"
-./scripts/dev-check.sh
-```
-
-The helper script executes `cargo fmt`, `cargo clippy`, `cargo test`, and finally `cargo check` for the firmware target, ensuring both the host and embedded crates are validated with a single command.
->>>>>>> 1e2ec7c6
+The helper script executes `cargo fmt`, `cargo clippy`, `cargo test`, and finally `cargo check` for the firmware target, ensuring both the host and embedded crates are validated with a single command.