use std::fs;
use std::path::Path;

use ed25519_dalek::{Signature, Verifier, VerifyingKey};
use shared::error::SharedError;
use shared::journal::FrameTracker;
use shared::schema::{
    DeviceResponse, HostRequest, PROTOCOL_VERSION, PullHeadRequest, PullVaultRequest, VaultArtifact,
};

use crate::RepoArgs;
use crate::artifacts::{ArtifactStore, PullArtifacts, persist_sync_state};
use crate::commands::host_config::HostConfig;
use crate::commands::signature::compute_signature_message;
use crate::commands::{ArtifactStore, DeviceTransport, print_repo_banner};
use crate::constants::{CONFIG_FILE, HOST_BUFFER_SIZE, MAX_CHUNK_SIZE, SIGNATURE_SIZE};
use crate::transport::{handle_device_response, print_head};

pub fn run<T, S>(transport: &mut T, store: &mut S, args: &RepoArgs) -> Result<(), SharedError>
where
    T: DeviceTransport + ?Sized,
    S: ArtifactStore + ?Sized,
{
    print_repo_banner(args);

    let config = HostConfig::load(&args.credentials)?;
    let verifying_key = load_verifying_key(&config, args.signing_pubkey.as_deref())?;

    let head_request = HostRequest::PullHead(PullHeadRequest {
        protocol_version: PROTOCOL_VERSION,
    });

    transport.send(&head_request)?;
    println!("Requested head metadata. Awaiting response…");

    let mut artifacts = PullArtifacts::default();
    let head_response = transport.receive()?;
    let DeviceResponse::Head(head) = head_response else {
        handle_device_response(head_response, None, Some(&mut artifacts))?;
        return Err(SharedError::Transport(
            "unexpected device response while fetching head metadata".into(),
        ));
    };

    print_head(&head);
    ArtifactStore::record_log(&mut artifacts, "head response");
    let recipients_expected = head.recipients_hash != [0u8; 32];
    ArtifactStore::set_recipients_expected(&mut artifacts, recipients_expected);
    let signature_expected = head.signature_hash != [0u8; 32];
    ArtifactStore::set_signature_expected(&mut artifacts, signature_expected);

    let request = HostRequest::PullVault(PullVaultRequest {
        protocol_version: PROTOCOL_VERSION,
        host_buffer_size: HOST_BUFFER_SIZE,
        max_chunk_size: MAX_CHUNK_SIZE,
        known_generation: None,
    });

    transport.send(&request)?;
    println!("Request sent. Waiting for device responses…");

    let mut state_tracker = FrameTracker::default();
    let mut should_continue = true;

    while should_continue {
        let response = transport.receive()?;
        should_continue =
            handle_device_response(response, Some(&mut state_tracker), Some(&mut artifacts))?;
        if should_continue {
            transport.send(&request)?;
        }
    }

    verify_pulled_signature(&artifacts, &args.repo, verifying_key.as_ref())?;
<<<<<<< HEAD
    ArtifactStore::persist(&artifacts, &args.repo)?;
=======
    persist_artifacts(store, &artifacts)?;
>>>>>>> 34d9a3c3
    persist_sync_state(&args.repo, state_tracker.state())
}

fn persist_artifacts<S>(store: &mut S, artifacts: &PullArtifacts) -> Result<(), SharedError>
where
    S: ArtifactStore + ?Sized,
{
    if !artifacts.vault.bytes.is_empty() {
        store.persist(VaultArtifact::Vault, &artifacts.vault.bytes)?;
    }

    if let Some(recipients) = &artifacts.recipients_manifest {
        store.persist(VaultArtifact::Recipients, recipients)?;
    }

    if let Some(signature) = &artifacts.signature_bytes {
        store.persist(VaultArtifact::Signature, signature)?;
    }

    Ok(())
}
fn load_verifying_key(
    config: &HostConfig,
    override_path: Option<&Path>,
) -> Result<Option<VerifyingKey>, SharedError> {
    if let Some(path) = override_path {
        let raw = fs::read_to_string(path).map_err(|err| {
            SharedError::Transport(format!(
                "failed to read verifying key from '{}': {err}",
                path.display()
            ))
        })?;
        let decoded =
            crate::commands::host_config::decode_key_bytes::<{ SIGNATURE_SIZE / 2 }>(raw.trim())?;
        return VerifyingKey::from_bytes(&decoded)
            .map(Some)
            .map_err(|err| SharedError::Transport(format!("invalid verifying key: {err}")));
    }

    config.verifying_key()
}

fn verify_pulled_signature(
    artifacts: &impl ArtifactStore,
    repo: &Path,
    verifying_key: Option<&VerifyingKey>,
) -> Result<(), SharedError> {
    if artifacts.vault_bytes().is_empty() || !artifacts.signature_expected() {
        return Ok(());
    }

    let key = verifying_key.ok_or_else(|| {
        SharedError::Transport(
            "signature verification requested but verifying key is missing".into(),
        )
    })?;

    let signature_bytes = artifacts
        .signature_bytes()
        .ok_or_else(|| SharedError::Transport("vault signature missing from transfer".into()))?;

    let array: [u8; SIGNATURE_SIZE] = signature_bytes
        .try_into()
        .map_err(|_| SharedError::Transport("invalid vault signature length".into()))?;
    let signature = Signature::from_bytes(&array);

    let recipients = artifacts.recipients_bytes();

    let config_path = repo.join(CONFIG_FILE);
    let config_bytes = if config_path.exists() {
        Some(fs::read(&config_path).map_err(|err| {
            SharedError::Transport(format!(
                "failed to read config.json for signature verification: {err}"
            ))
        })?)
    } else {
        None
    };

    let message =
        compute_signature_message(artifacts.vault_bytes(), recipients, config_bytes.as_deref());

    key.verify(&message, &signature).map_err(|err| {
        SharedError::Transport(format!("vault signature verification failed: {err}"))
    })
}<|MERGE_RESOLUTION|>--- conflicted
+++ resolved
@@ -72,11 +72,7 @@
     }
 
     verify_pulled_signature(&artifacts, &args.repo, verifying_key.as_ref())?;
-<<<<<<< HEAD
     ArtifactStore::persist(&artifacts, &args.repo)?;
-=======
-    persist_artifacts(store, &artifacts)?;
->>>>>>> 34d9a3c3
     persist_sync_state(&args.repo, state_tracker.state())
 }
 
