--- conflicted
+++ resolved
@@ -22,13 +22,10 @@
 use shared::error::SharedError;
 use shared::schema::{
     AckRequest, AckResponse, DeviceResponse, GetTimeRequest, HelloRequest, HelloResponse,
-<<<<<<< HEAD
     HostRequest, JournalFrame, JournalOperation, PROTOCOL_VERSION, PullHeadRequest,
     PullHeadResponse, PullVaultRequest, PushOperationsFrame, PushVaultFrame, SetTimeRequest,
-=======
     HostRequest, JournalFrame, JournalOperation as DeviceJournalOperation, PROTOCOL_VERSION,
     PullHeadRequest, PullHeadResponse, PullVaultRequest, PushOperationsFrame, SetTimeRequest,
->>>>>>> 826d742b
     StatusRequest, StatusResponse, TimeResponse, VaultArtifact, VaultChunk,
     decode_journal_operations, encode_journal_operations,
 };
