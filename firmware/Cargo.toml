--- conflicted
+++ resolved
@@ -14,11 +14,8 @@
 scrypt = { version = "0.12.0-rc.2", default-features = false }
 rand_core = { version = "0.6", default-features = false }
 serde = { version = "1.0", default-features = false, features = ["derive"] }
-<<<<<<< HEAD
-=======
 serde_cbor = { version = "0.11", default-features = false, features = ["alloc"] }
 embassy-sync = { version = "0.7.2", default-features = false }
->>>>>>> 413f8903
 
 [dev-dependencies]
 rand_chacha = { version = "0.3", default-features = false, features = ["std"] }
