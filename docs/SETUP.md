# Development environment setup

Follow these steps to prepare a development workstation for the Cardputer wallet project.

## Prerequisites

Install the following tools before proceeding:

- [Rust](https://www.rust-lang.org/tools/install)
- [Git](https://git-scm.com/downloads)
- [`just`](https://github.com/casey/just) (optional helper for running recurring commands)

Ensure the `cargo` binary directory is available on your `PATH`:

```bash
source "$HOME/.cargo/env"
```

## Installing the Espressif Rust toolchain with `espup`

The firmware crate targets the ESP32-S3 and requires the custom Xtensa-enabled Rust toolchain provided by Espressif. Install and activate it with [`espup`](https://github.com/esp-rs/espup):

```bash
cargo install espup
espup install --targets esp32s3
source "$HOME/.cargo/env"
source "$HOME/export-esp.sh"
```

The `espup install` command downloads the LLVM-based Xtensa toolchain and generates the `export-esp.sh` script. Sourcing the script exports `PATH`, `LIBRARY_PATH`, and `RUSTFLAGS` so that subsequent `cargo` invocations pick up the correct linker and build configuration.

## Firmware build prerequisites

Once the toolchain is active, install the Espressif flashing utility:

```bash
cargo install espflash
```

You can now build and flash the firmware:

```bash
cargo build --release -p firmware --target xtensa-esp32s3-none-elf
espflash flash target/xtensa-esp32s3-none-elf/release/firmware
```

## Host tooling

The host-side crates (`host-cli` and `shared`) target the standard Rust toolchain. After installing the Espressif toolchain with `espup` and sourcing the generated environment script, you can run the consolidated validation flow:

```bash
source "$HOME/export-esp.sh"
./scripts/dev-check.sh
```

Running `cardputer pull` after these steps now persists three artifacts inside the chosen repository:

- `vault.enc` – the encrypted vault image.
- `recips.json` – the recipients manifest.
- `vault.sig` – the detached Ed25519 signature covering the vault and manifest.

<<<<<<< HEAD
During a push the firmware verifies the detached signature against its built-in Ed25519 public key before accepting the new
vault or recipients manifest.
=======
## Host CLI credentials and signatures

The host CLI validates every signed vault snapshot before writing it to disk. When the device advertises a signature but no verifying key is available locally, `cardputer pull` aborts rather than persisting unverifiable data. Provide the verifying key either in the credentials JSON or via the `--signing-pubkey` flag before invoking pull operations.

### Creating a credentials file

Create a JSON file (referenced by the `--credentials` flag) that contains the host-side secrets encoded as base64 (hex encoding is also accepted):

```json
{
  "signing_public_key": "<base64 Ed25519 verifying key>",
  "signing_secret_key": "<base64 Ed25519 seed>",
  "vault_key": "<base64 32-byte ChaCha20 key>"
}
```

- `signing_public_key` (32 bytes) allows the CLI to verify signatures during `cardputer pull`.
- `signing_secret_key` (32-byte seed) is required for `cardputer push` so the host can mint a fresh signature after rewriting the vault. Omit this field on pull-only hosts.
- `vault_key` (32 bytes) is required for `cardputer push` to decrypt the existing vault, apply pending journal operations, and produce a re-encrypted image.

### Verifying vault signatures

After a pull completes, the CLI emits `vault.sig` alongside `vault.enc` (and `recips.json` if the device supplied one). To manually audit the signature:

1. Decode the verifying key from the credentials file (or the `--signing-pubkey` override).
2. Compute the BLAKE3 digest for the signature domain `cardputer.vault.signature.v1`, sequentially hashing the filenames (`vault.enc`, `recips.json`, `config.json`) together with their lengths and contents. This is the same message the CLI prepares via the internal `compute_signature_message` helper.
3. Verify the Ed25519 signature in `vault.sig` against the digest using the verifying key. Any Ed25519 tooling (`ed25519-dalek`, `age-plugin`, etc.) can perform this check.

`cardputer push` re-encrypts the vault with the supplied `vault_key`, applies local operations, and signs the resulting snapshot with `signing_secret_key` before uploading frames back to the device. Both keys must therefore be present whenever a push is attempted.
>>>>>>> 826d742b

## Reproducing the CI workflow locally

The CI pipeline now validates the firmware crate with both the Espressif Xtensa toolchain and the host toolchain. To mirror the job locally, run the steps below in the specified order after installing `espup`:

```bash
source "$HOME/.cargo/env"
cargo install espup
espup install --targets esp32s3
rustup default esp
source "$HOME/export-esp.sh"
cargo clippy --manifest-path firmware/Cargo.toml --all-targets --all-features -- -D warnings
cargo check -p firmware --target xtensa-esp32s3-none-elf
cargo build --release -p firmware --features firmware-bin --target xtensa-esp32s3-none-elf
cargo test --manifest-path firmware/Cargo.toml --target x86_64-unknown-linux-gnu
```

The additional `cargo check` and `cargo build` steps ensure that Xtensa-specific code paths link correctly, while the explicit host-targeted `cargo test` run preserves fast feedback for unit tests.
The helper script executes `cargo fmt`, `cargo clippy`, `cargo test`, and finally `cargo check` for the firmware target, ensuring both the host and embedded crates are validated with a single command.<|MERGE_RESOLUTION|>--- conflicted
+++ resolved
@@ -59,10 +59,8 @@
 - `recips.json` – the recipients manifest.
 - `vault.sig` – the detached Ed25519 signature covering the vault and manifest.
 
-<<<<<<< HEAD
 During a push the firmware verifies the detached signature against its built-in Ed25519 public key before accepting the new
 vault or recipients manifest.
-=======
 ## Host CLI credentials and signatures
 
 The host CLI validates every signed vault snapshot before writing it to disk. When the device advertises a signature but no verifying key is available locally, `cardputer pull` aborts rather than persisting unverifiable data. Provide the verifying key either in the credentials JSON or via the `--signing-pubkey` flag before invoking pull operations.
@@ -92,7 +90,6 @@
 3. Verify the Ed25519 signature in `vault.sig` against the digest using the verifying key. Any Ed25519 tooling (`ed25519-dalek`, `age-plugin`, etc.) can perform this check.
 
 `cardputer push` re-encrypts the vault with the supplied `vault_key`, applies local operations, and signs the resulting snapshot with `signing_secret_key` before uploading frames back to the device. Both keys must therefore be present whenever a push is attempted.
->>>>>>> 826d742b
 
 ## Reproducing the CI workflow locally
 
