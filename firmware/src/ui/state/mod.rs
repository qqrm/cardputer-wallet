--- conflicted
+++ resolved
@@ -173,7 +173,6 @@
         }
     }
 
-<<<<<<< HEAD
     /// Update lock UI after a successful unlock.
     pub fn register_unlock_success(&mut self, status: PinLockStatus) {
         self.lock.record_success(status);
@@ -189,7 +188,6 @@
     /// Synchronise the lock indicators without changing screens.
     pub fn sync_lock_status(&mut self, status: PinLockStatus) {
         self.lock.sync_status(status);
-=======
     fn lock_runtime(&mut self) {
         self.zeroize_home_filters();
         self.reset_entry_and_edit_state();
@@ -223,7 +221,6 @@
         self.sync.stage.zeroize();
         self.sync.stage = String::from(SYNC_IDLE_STAGE);
         self.sync.progress_percent = 0;
->>>>>>> e81dd918
     }
 }
 
