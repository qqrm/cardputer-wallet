//! Human-interface side of the firmware runtime, including session action queues and the Xtensa
//! runtime entry point.
#[cfg(any(test, target_arch = "xtensa"))]
pub mod ble;
#[cfg(any(test, target_arch = "xtensa"))]
pub mod actions {
    use crate::ui::transport::{self, TransportState};
    use alloc::{boxed::Box, vec::Vec};
    use embassy_sync::blocking_mutex::raw::CriticalSectionRawMutex;
    use embassy_sync::channel::{Channel, Receiver, Sender};
    use heapless::Vec as HeaplessVec;

    type QueueMutex = CriticalSectionRawMutex;

    const ACTION_QUEUE_DEPTH: usize = 8;
    pub const KEYBOARD_ROLLOVER: usize = 6;
    pub const HID_REPORT_SIZE: usize = KEYBOARD_ROLLOVER + 2;
    pub const MACRO_BUFFER_CAPACITY: usize = 32;

    static ACTION_CHANNEL: Channel<QueueMutex, DeviceAction, ACTION_QUEUE_DEPTH> = Channel::new();

    #[derive(Debug, Clone, PartialEq, Eq)]
    pub enum DeviceAction {
        StartSession {
            session_id: u32,
        },
        EndSession,
        SendReport {
            session_id: u32,
            report: KeyboardReport,
        },
        HoldKeys {
            session_id: u32,
            hold: KeyHold,
        },
        StreamMacro {
            session_id: u32,
            buffer: Box<MacroBuffer>,
        },
    }

    #[derive(Debug, Clone, PartialEq, Eq, Default)]
    pub struct KeyboardReport {
        pub modifiers: u8,
        pub keys: [u8; KEYBOARD_ROLLOVER],
    }

    impl KeyboardReport {
        pub const fn empty() -> Self {
            Self {
                modifiers: 0,
                keys: [0; KEYBOARD_ROLLOVER],
            }
        }

        pub fn to_bytes(&self) -> [u8; HID_REPORT_SIZE] {
            let mut data = [0u8; HID_REPORT_SIZE];
            data[0] = self.modifiers;
            data[2..].copy_from_slice(&self.keys);
            data
        }

        pub fn from_keys(modifiers: u8, pressed: &[u8]) -> Self {
            let mut report = Self::empty();
            report.modifiers = modifiers;
            for (idx, key) in pressed.iter().copied().enumerate() {
                if idx >= KEYBOARD_ROLLOVER {
                    break;
                }
                report.keys[idx] = key;
            }
            report
        }
    }

    #[derive(Debug, Clone, PartialEq, Eq)]
    pub struct KeyHold {
        pub report: KeyboardReport,
        pub duration_ms: u16,
    }

    #[derive(Debug, Clone, PartialEq, Eq)]
    pub enum MacroStep {
        Delay(u16),
        Report(KeyboardReport),
    }

    #[derive(Debug, Clone, PartialEq, Eq)]
    pub struct MacroBuffer {
        steps: HeaplessVec<MacroStep, MACRO_BUFFER_CAPACITY>,
    }

    impl MacroBuffer {
        pub const fn new() -> Self {
            Self {
                steps: HeaplessVec::new(),
            }
        }

        pub fn push(&mut self, step: MacroStep) -> Result<(), MacroStep> {
            self.steps.push(step)
        }

        pub fn len(&self) -> usize {
            self.steps.len()
        }

        pub fn is_empty(&self) -> bool {
            self.steps.is_empty()
        }

        pub fn iter(&self) -> impl Iterator<Item = &MacroStep> {
            self.steps.iter()
        }

        pub fn clear(&mut self) {
            self.steps.clear();
        }
    }

    impl Default for MacroBuffer {
        fn default() -> Self {
            Self::new()
        }
    }

    pub type ActionSender = Sender<'static, QueueMutex, DeviceAction, ACTION_QUEUE_DEPTH>;
    pub type ActionReceiver = Receiver<'static, QueueMutex, DeviceAction, ACTION_QUEUE_DEPTH>;

    pub fn action_sender() -> ActionSender {
        ACTION_CHANNEL.sender()
    }

    pub fn action_receiver() -> ActionReceiver {
        ACTION_CHANNEL.receiver()
    }

    pub fn publish(action: DeviceAction) {
        if let DeviceAction::StartSession { .. } = &action {
            transport::set_ble_state(TransportState::Connecting);
        }
        if let DeviceAction::EndSession = &action {
            transport::set_ble_state(TransportState::Waiting);
        }
        let sender = action_sender();
        let _ = sender.try_send(action);
    }

    #[cfg(test)]
    pub fn clear() {
        action_sender().clear();
        let receiver = action_receiver();
        while receiver.try_receive().is_ok() {}
    }

    #[cfg(test)]
    pub fn drain() -> Vec<DeviceAction> {
        let receiver = action_receiver();
        let mut collected = Vec::new();
        while let Ok(action) = receiver.try_receive() {
            collected.push(action);
        }
        collected
    }
}

#[cfg(target_arch = "xtensa")]
pub mod runtime {
    use super::actions;
    use super::usb;
    use crate::storage::{self, BootFlash, StorageError};
    use crate::sync::{self, SyncContext};
    use crate::system;
    use embassy_executor::Executor;
    use embassy_sync::{blocking_mutex::raw::CriticalSectionRawMutex, signal::Signal};
    use embassy_usb::{Builder as UsbBuilder, class::cdc_acm};
    use esp_alloc::EspHeap;
    use esp_hal::{
        Config,
        clock::CpuClock,
        otg_fs::{
            Usb,
            asynch::{Config as UsbDriverConfig, Driver as UsbDriver},
        },
        timer::timg::TimerGroup,
    };
    use esp_storage::{FlashStorage, FlashStorageError};
    use static_cell::StaticCell;

    #[global_allocator]
    static ALLOCATOR: EspHeap = EspHeap::empty();

    fn init_allocator() {
        const HEAP_SIZE: usize = 96 * 1024;
        static mut HEAP: [u8; HEAP_SIZE] = [0; HEAP_SIZE];
        unsafe { ALLOCATOR.init(HEAP.as_ptr() as usize, HEAP.len()) };
    }

    static EXECUTOR: StaticCell<Executor> = StaticCell::new();
    static USB_DRIVER: StaticCell<UsbDriver<'static>> = StaticCell::new();
    static USB_CONFIG_DESCRIPTOR: StaticCell<[u8; 256]> = StaticCell::new();
    static USB_BOS_DESCRIPTOR: StaticCell<[u8; 256]> = StaticCell::new();
    static USB_MSOS_DESCRIPTOR: StaticCell<[u8; 0]> = StaticCell::new();
    static USB_CONTROL_BUF: StaticCell<[u8; 256]> = StaticCell::new();
    static USB_CDC_STATE: StaticCell<cdc_acm::State<'static>> = StaticCell::new();
    static USB_EVENT_HANDLER: StaticCell<usb::UsbEventHandler> = StaticCell::new();
    static USB_RX_BUFFER: StaticCell<[u8; USB_MAX_PACKET_SIZE as usize]> = StaticCell::new();
    static FLASH_RESTORE_SIGNAL: Signal<CriticalSectionRawMutex, BootContext> = Signal::new();
    static FLASH_STORAGE: StaticCell<BootFlash<'static>> = StaticCell::new();

    const USB_MAX_PACKET_SIZE: u16 = 64;
    const USB_VID: u16 = 0x303A;
    const USB_PID: u16 = 0x4001;
    const FLASH_RESTORE_DELAY_MS: u64 = 2_000;

    type BootContext = Result<SyncContext, StorageError<FlashStorageError>>;

    static mut USB_EP_OUT_BUFFER: [u8; 1024] = [0; 1024];

    pub fn main() -> ! {
        init_allocator();

        let mut peripherals = esp_hal::init(Config::default().with_cpu_clock(CpuClock::max()));
        let mut timg0 = TimerGroup::new(peripherals.TIMG0);
        timg0.wdt.disable();

        let timer0 = timg0.timer0;
        esp_hal_embassy::init(timer0);

        let flash = FLASH_STORAGE.init(BootFlash::new(FlashStorage::new(peripherals.FLASH)));

        let usb = Usb::new(peripherals.USB0, peripherals.GPIO20, peripherals.GPIO19);

        let driver = USB_DRIVER.init(UsbDriver::new(
            usb,
            unsafe { &mut USB_EP_OUT_BUFFER },
            UsbDriverConfig::default(),
        ));

        let mut config = embassy_usb::Config::new(USB_VID, USB_PID);
        config.manufacturer = Some("Cardputer");
        config.product = Some("Cardputer Wallet");
        config.serial_number = Some("0001");
        config.device_class = 0xEF;
        config.device_sub_class = 0x02;
        config.device_protocol = 0x01;
        config.composite_with_iads = true;

        let mut builder = UsbBuilder::new(
            driver,
            config,
            USB_CONFIG_DESCRIPTOR.init([0; 256]),
            USB_BOS_DESCRIPTOR.init([0; 256]),
            USB_MSOS_DESCRIPTOR.init([]),
            USB_CONTROL_BUF.init([0; 256]),
        );

        let handler = USB_EVENT_HANDLER.init(usb::UsbEventHandler::new());
        builder.handler(handler);

        let cdc_state = USB_CDC_STATE.init(cdc_acm::State::new());
        let cdc = cdc_acm::CdcAcmClass::new(&mut builder, cdc_state, USB_MAX_PACKET_SIZE);
        let usb_device = builder.build();

        let (cdc_sender, cdc_receiver, cdc_control) = cdc.split_with_control();
        let buffered_receiver =
            cdc_receiver.into_buffered(USB_RX_BUFFER.init([0u8; USB_MAX_PACKET_SIZE as usize]));
        let usb_events = usb::event_receiver();

        let executor = EXECUTOR.init(Executor::new());
        executor.run(move |spawner| {
            let ble_actions = actions::action_receiver();
            spawner
                .spawn(super::tasks::ble_profile(ble_actions))
                .expect("spawn BLE task");
            spawner
                .spawn(super::tasks::usb_device(usb_device))
                .expect("spawn USB device task");
            spawner
                .spawn(super::tasks::time_broadcast())
                .expect("spawn time broadcast task");
            spawner.spawn(system::ui_task()).expect("spawn UI task");
            spawner
                .spawn(super::tasks::flash_restore_task(
                    flash,
                    &FLASH_RESTORE_SIGNAL,
                    FLASH_RESTORE_DELAY_MS,
                ))
                .expect("spawn flash restore task");
            let frame_jobs = super::tasks::host_frame_receiver();
            spawner
                .spawn(super::tasks::frame_worker(
                    frame_jobs,
                    &FLASH_RESTORE_SIGNAL,
                ))
                .expect("spawn frame worker task");
            spawner
                .spawn(super::tasks::cdc_server(
                    buffered_receiver,
                    cdc_sender,
                    cdc_control,
                    usb_events,
                ))
                .expect("spawn CDC task");
        });
    }
}

#[cfg(target_arch = "xtensa")]
mod tasks {
    use super::actions;
    use super::ble::{
        BleHid, HID_COMMAND_QUEUE_DEPTH, HidCommandQueue, HidError, HidResponse, profile,
    };
    use super::usb::{UsbEventReceiver, UsbTransportEvent};
    use crate::storage::{self, BootFlash, StorageError};
    use crate::sync::{self, FRAME_MAX_SIZE, SyncContext, process_host_frame};
    use crate::time::{self, CalibratedClock};
    use crate::ui::transport::{self, TransportState};
    use alloc::{format, sync::Arc, vec::Vec};
    use embassy_executor::task;
    use embassy_futures::select::{Either, select};
<<<<<<< HEAD
    use embassy_sync::{
        blocking_mutex::raw::CriticalSectionRawMutex,
        channel::{Channel, Receiver, Sender},
        signal::Signal,
    };
    use embassy_time::Timer;
=======
    use embassy_sync::{blocking_mutex::raw::CriticalSectionRawMutex, signal::Signal};
    use embassy_time::{Duration, Ticker, Timer};
>>>>>>> c325e04c
    use embassy_usb::{
        UsbDevice,
        class::cdc_acm::{BufferedReceiver, ControlChanged, Sender as CdcSender},
        driver::EndpointError,
    };
    use trouble_host::types::capabilities::IoCapabilities;

    use esp_storage::FlashStorageError;

    #[cfg(target_arch = "xtensa")]
    extern "C" {
        fn ets_printf(format: *const core::ffi::c_char, ...) -> i32;
    }

    const HOST_FRAME_QUEUE_DEPTH: usize = 4;
    const FRAME_RESPONSE_BACKOFF_MS: u64 = 10;

    type HostFrameResult = Result<(shared::cdc::CdcCommand, Vec<u8>), HostFrameError>;
    type HostFrameSignal = Signal<CriticalSectionRawMutex, HostFrameResult>;
    type HostFrameSender =
        Sender<'static, CriticalSectionRawMutex, HostFrameJob, HOST_FRAME_QUEUE_DEPTH>;
    type HostFrameReceiver =
        Receiver<'static, CriticalSectionRawMutex, HostFrameJob, HOST_FRAME_QUEUE_DEPTH>;

    static HOST_FRAME_CHANNEL: Channel<
        CriticalSectionRawMutex,
        HostFrameJob,
        HOST_FRAME_QUEUE_DEPTH,
    > = Channel::new();

    #[derive(Debug)]
    struct HostFrameJob {
        command: shared::cdc::CdcCommand,
        frame: Vec<u8>,
        response: Arc<HostFrameSignal>,
    }

    #[derive(Debug)]
    enum HostFrameError {
        Boot(Vec<u8>),
        Protocol(sync::ProtocolError),
    }

    fn host_frame_sender() -> HostFrameSender {
        HOST_FRAME_CHANNEL.sender()
    }

    pub fn host_frame_receiver() -> HostFrameReceiver {
        HOST_FRAME_CHANNEL.receiver()
    }

    #[task]
    pub async fn usb_device(
        mut device: UsbDevice<'static, esp_hal::otg_fs::asynch::Driver<'static>>,
    ) {
        device.run().await;
    }

    #[task]
    pub async fn flash_restore_task(
        flash: &'static mut BootFlash<'static>,
        signal: &'static Signal<CriticalSectionRawMutex, BootContext>,
        retry_delay_ms: u64,
    ) {
        loop {
            let boot_result = async {
                let range = flash.sequential_storage_range().await.ok_or_else(|| {
                    StorageError::Decode("sync flash partition not found".to_string())
                })?;

                storage::initialize_context_from_flash(flash, range).await
            }
            .await;

            signal.signal(boot_result);

            if matches!(boot_result, BootContext::Ok(_)) {
                break;
            }

            if retry_delay_ms > 0 {
                Timer::after_millis(retry_delay_ms).await;
            }
        }
    }

    #[task]
<<<<<<< HEAD
    pub async fn frame_worker(
        mut jobs: HostFrameReceiver,
=======
    pub async fn time_broadcast() {
        let mut receiver = time::time_receiver();
        let mut clock = CalibratedClock::new();

        let mut current_time = receiver.try_get().unwrap_or(0);
        if current_time > 0 {
            clock.set_time_ms(current_time);
        } else {
            current_time = clock.current_time_ms();
        }

        time::publish_time(current_time);

        let mut ticker = Ticker::every(Duration::from_millis(1_000));

        loop {
            match select(ticker.next(), receiver.changed()).await {
                Either::First(_) => {
                    let now_ms = clock.current_time_ms();
                    current_time = now_ms;
                    time::publish_time(now_ms);
                }
                Either::Second(now_ms) => {
                    if now_ms != current_time {
                        clock.set_time_ms(now_ms);
                        current_time = now_ms;
                    }
                }
            }
        }
    }

    #[task]
    #[allow(clippy::too_many_arguments)]
    pub async fn cdc_server(
        mut receiver: BufferedReceiver<'static, esp_hal::otg_fs::asynch::Driver<'static>>,
        mut sender: Sender<'static, esp_hal::otg_fs::asynch::Driver<'static>>,
        mut control: ControlChanged<'static>,
        mut events: UsbEventReceiver,
>>>>>>> c325e04c
        boot_signal: &'static Signal<CriticalSectionRawMutex, BootContext>,
    ) {
        let mut boot_state = boot_signal.wait().await;
        if let Err(error) = &boot_state {
            log_boot_failure(error);
        }

        loop {
            if let Some(updated) = boot_signal.try_take() {
                if let Err(error) = &updated {
                    log_boot_failure(error);
                }
                boot_state = updated;
            }

            let mut job = jobs.receive().await;
            let response = match boot_state.as_mut() {
                Ok(ctx) => process_host_frame(job.command, &job.frame, ctx)
                    .map_err(HostFrameError::Protocol),
                Err(error) => Err(HostFrameError::Boot(boot_failure_payload(error))),
            };

            job.response.signal(response);
        }
    }

    #[task]
    #[allow(clippy::too_many_arguments)]
    pub async fn cdc_server(
        mut receiver: BufferedReceiver<'static, esp_hal::otg_fs::asynch::Driver<'static>>,
        mut sender: CdcSender<'static, esp_hal::otg_fs::asynch::Driver<'static>>,
        mut control: ControlChanged<'static>,
        mut events: UsbEventReceiver,
    ) {
        let frame_jobs = host_frame_sender();
        let callbacks = TransportCallbacks::new();
        let packet_size = receiver.max_packet_size() as usize;
        callbacks.waiting().await;
        loop {
            if matches!(
                wait_for_session(
                    &mut receiver,
                    &mut sender,
                    &mut control,
                    &mut events,
                    &callbacks,
                )
                .await,
                SessionControl::Drop
            ) {
                continue;
            }

            loop {
                let read_future = read_frame(&mut receiver);
                let event_future = events.receive();
                let combined = select(read_future, event_future);
                let control_future = control.control_changed();

                match select(combined, control_future).await {
                    Either::First(Either::First(Ok((command, frame)))) => {
                        callbacks.connected().await;
                        let response_signal = Arc::new(HostFrameSignal::new());
                        let send_result = frame_jobs
                            .send(HostFrameJob {
                                command,
                                frame,
                                response: response_signal.clone(),
                            })
                            .await;

                        if send_result.is_err() {
                            let payload = encode_nack_payload(sync::ProtocolError::Transport);
                            if let Err(write_err) = write_frame(
                                &mut sender,
                                packet_size,
                                shared::cdc::CdcCommand::Nack,
                                &payload,
                            )
                            .await
                            {
                                if handle_frame_error(write_err, &callbacks).await {
                                    break;
                                }
                            }
                            callbacks.error().await;
                            continue;
                        }

                        match wait_for_frame_response(
                            response_signal.as_ref(),
                            &mut events,
                            &mut control,
                            &callbacks,
                            &receiver,
                        )
                        .await
                        {
                            Ok(Ok((response_command, response))) => {
                                if let Err(err) = write_frame(
                                    &mut sender,
                                    packet_size,
                                    response_command,
                                    &response,
                                )
                                .await
                                {
                                    if handle_frame_error(err, &callbacks).await {
                                        break;
                                    }
                                }
                            }
                            Ok(Err(HostFrameError::Boot(payload))) => {
                                if let Err(err) = write_frame(
                                    &mut sender,
                                    packet_size,
                                    shared::cdc::CdcCommand::Nack,
                                    &payload,
                                )
                                .await
                                {
                                    if handle_frame_error(err, &callbacks).await {
                                        break;
                                    }
                                }
                            }
                            Ok(Err(HostFrameError::Protocol(err))) => {
                                let payload = encode_nack_payload(err);
                                if let Err(err) = write_frame(
                                    &mut sender,
                                    packet_size,
                                    shared::cdc::CdcCommand::Nack,
                                    &payload,
                                )
                                .await
                                {
                                    if handle_frame_error(err, &callbacks).await {
                                        break;
                                    }
                                }
                            }
                            Err(SessionControl::Drop) => break,
                        }
                    }
                    Either::First(Either::First(Err(FrameIoError::Protocol(err)))) => {
                        let payload = encode_nack_payload(err);
                        if let Err(write_err) = write_frame(
                            &mut sender,
                            packet_size,
                            shared::cdc::CdcCommand::Nack,
                            &payload,
                        )
                        .await
                        {
                            if handle_frame_error(write_err, &callbacks).await {
                                break;
                            }
                        }
                    }
                    Either::First(Either::First(Err(FrameIoError::Endpoint(err)))) => {
                        if handle_endpoint_error(err, &callbacks).await {
                            break;
                        }
                    }
                    Either::First(Either::Second(event)) => {
                        if matches!(
                            handle_usb_event(event, &callbacks, &receiver).await,
                            SessionControl::Drop
                        ) {
                            break;
                        }
                    }
                    Either::Second(()) => {
                        if !receiver.dtr() {
                            callbacks.waiting().await;
                            break;
                        }
                    }
                }
            }
        }
    }

    async fn wait_for_frame_response(
        response: &HostFrameSignal,
        events: &mut UsbEventReceiver,
        control: &mut ControlChanged<'static>,
        callbacks: &TransportCallbacks,
        receiver: &BufferedReceiver<'static, esp_hal::otg_fs::asynch::Driver<'static>>,
    ) -> Result<HostFrameResult, SessionControl> {
        loop {
            let response_future = response.wait();
            let event_future = events.receive();
            let control_future = control.control_changed();
            let timeout_future = Timer::after_millis(FRAME_RESPONSE_BACKOFF_MS);

            match select(
                select(response_future, event_future),
                select(control_future, timeout_future),
            )
            .await
            {
                Either::First(Either::First(result)) => return Ok(result),
                Either::First(Either::Second(event)) => {
                    if matches!(
                        handle_usb_event(event, callbacks, receiver).await,
                        SessionControl::Drop
                    ) {
                        return Err(SessionControl::Drop);
                    }
                }
                Either::Second(Either::First(())) => {
                    if !receiver.dtr() {
                        callbacks.waiting().await;
                        return Err(SessionControl::Drop);
                    }
                }
                Either::Second(Either::Second(())) => {}
            }
        }
    }

    fn boot_failure_payload(error: &StorageError<FlashStorageError>) -> alloc::vec::Vec<u8> {
        let response = shared::schema::DeviceResponse::Nack(shared::schema::NackResponse {
            protocol_version: shared::schema::PROTOCOL_VERSION,
            code: shared::schema::DeviceErrorCode::InternalFailure,
            message: format!("failed to load flash state: {error}"),
        });

        match sync::encode_response(&response) {
            Ok(encoded) => encoded,
            Err(encode_err) => {
                let fatal = encode_err.as_nack();
                sync::encode_response(&shared::schema::DeviceResponse::Nack(fatal))
                    .unwrap_or_default()
            }
        }
    }

    fn log_boot_failure(error: &StorageError<FlashStorageError>) {
        let mut message = format!("[cdc] failed to restore state: {error}\n").into_bytes();
        message.push(0);

        unsafe {
            let _ = ets_printf(
                b"%s\0".as_ptr() as *const core::ffi::c_char,
                message.as_ptr() as *const core::ffi::c_char,
            );
        }
    }

    #[derive(Clone, Copy, Debug, PartialEq, Eq)]
    enum SessionControl {
        Continue,
        Drop,
    }

    enum FrameIoError {
        Protocol(sync::ProtocolError),
        Endpoint(EndpointError),
    }

    struct TransportCallbacks;

    impl TransportCallbacks {
        const fn new() -> Self {
            Self
        }

        async fn set(&self, state: TransportState) {
            transport::set_usb_state(state);
        }

        async fn waiting(&self) {
            self.set(TransportState::Waiting).await;
        }

        async fn connecting(&self) {
            self.set(TransportState::Connecting).await;
        }

        async fn connected(&self) {
            self.set(TransportState::Connected).await;
        }

        async fn offline(&self) {
            self.set(TransportState::Offline).await;
        }

        async fn error(&self) {
            self.set(TransportState::Error).await;
        }
    }

    async fn wait_for_session(
        receiver: &mut BufferedReceiver<'static, esp_hal::otg_fs::asynch::Driver<'static>>,
        sender: &mut CdcSender<'static, esp_hal::otg_fs::asynch::Driver<'static>>,
        control: &mut ControlChanged<'static>,
        events: &mut UsbEventReceiver,
        callbacks: &TransportCallbacks,
    ) -> SessionControl {
        callbacks.waiting().await;
        receiver.wait_connection().await;
        sender.wait_connection().await;
        callbacks.connecting().await;

        loop {
            if receiver.dtr() {
                callbacks.connected().await;
                return SessionControl::Continue;
            }

            let control_future = control.control_changed();
            let event_future = events.receive();
            match select(control_future, event_future).await {
                Either::First(()) => continue,
                Either::Second(event) => {
                    if matches!(
                        handle_usb_event(event, callbacks, receiver).await,
                        SessionControl::Drop
                    ) {
                        return SessionControl::Drop;
                    }
                }
            }
        }
    }

    async fn handle_usb_event(
        event: UsbTransportEvent,
        callbacks: &TransportCallbacks,
        receiver: &BufferedReceiver<'static, esp_hal::otg_fs::asynch::Driver<'static>>,
    ) -> SessionControl {
        match event {
            UsbTransportEvent::Enabled => {
                callbacks.waiting().await;
                SessionControl::Continue
            }
            UsbTransportEvent::Disabled => {
                callbacks.offline().await;
                SessionControl::Drop
            }
            UsbTransportEvent::Suspended => {
                callbacks.waiting().await;
                SessionControl::Continue
            }
            UsbTransportEvent::Resumed => {
                if receiver.dtr() {
                    callbacks.connected().await;
                } else {
                    callbacks.waiting().await;
                }
                SessionControl::Continue
            }
        }
    }

    async fn read_frame(
        reader: &mut BufferedReceiver<'static, esp_hal::otg_fs::asynch::Driver<'static>>,
    ) -> Result<(shared::cdc::CdcCommand, Vec<u8>), FrameIoError> {
        use shared::cdc::{FRAME_HEADER_SIZE, decode_frame, decode_frame_header};

        let mut header_bytes = [0u8; FRAME_HEADER_SIZE];
        read_exact(reader, &mut header_bytes).await?;

        let header = decode_frame_header(
            shared::schema::PROTOCOL_VERSION,
            FRAME_MAX_SIZE,
            header_bytes,
        )
        .map_err(FrameIoError::Protocol)?;

        let mut buffer = vec![0u8; header.length as usize];
        read_exact(reader, &mut buffer).await?;

        decode_frame(&header, &buffer).map_err(FrameIoError::Protocol)?;

        Ok((header.command, buffer))
    }

    async fn read_exact(
        reader: &mut BufferedReceiver<'static, esp_hal::otg_fs::asynch::Driver<'static>>,
        buf: &mut [u8],
    ) -> Result<(), FrameIoError> {
        let mut offset = 0;
        while offset < buf.len() {
            match reader.read(&mut buf[offset..]).await {
                Ok(0) => continue,
                Ok(count) => offset += count,
                Err(err) => return Err(FrameIoError::Endpoint(err)),
            }
        }
        Ok(())
    }

    async fn write_frame(
        sender: &mut CdcSender<'static, esp_hal::otg_fs::asynch::Driver<'static>>,
        packet_size: usize,
        command: shared::cdc::CdcCommand,
        payload: &[u8],
    ) -> Result<(), FrameIoError> {
        use shared::cdc::encode_frame;

        let header = encode_frame(
            shared::schema::PROTOCOL_VERSION,
            command,
            payload,
            FRAME_MAX_SIZE,
        )
        .map_err(FrameIoError::Protocol)?;

        write_all(sender, packet_size, &header).await?;
        if !payload.is_empty() {
            write_all(sender, packet_size, payload).await?;
            if payload.len() % packet_size == 0 {
                sender
                    .write_packet(&[])
                    .await
                    .map_err(FrameIoError::Endpoint)?;
            }
        }
        Ok(())
    }

    async fn write_all(
        sender: &mut CdcSender<'static, esp_hal::otg_fs::asynch::Driver<'static>>,
        packet_size: usize,
        mut data: &[u8],
    ) -> Result<(), FrameIoError> {
        while !data.is_empty() {
            let chunk_len = packet_size.min(data.len());
            match sender.write(&data[..chunk_len]).await {
                Ok(0) => continue,
                Ok(written) => data = &data[written..],
                Err(err) => return Err(FrameIoError::Endpoint(err)),
            }
        }
        Ok(())
    }

    async fn handle_endpoint_error(error: EndpointError, callbacks: &TransportCallbacks) -> bool {
        match error {
            EndpointError::Disabled => {
                callbacks.waiting().await;
                true
            }
            EndpointError::BufferOverflow => {
                callbacks.error().await;
                true
            }
        }
    }

    async fn handle_frame_error(error: FrameIoError, callbacks: &TransportCallbacks) -> bool {
        match error {
            FrameIoError::Endpoint(endpoint) => handle_endpoint_error(endpoint, callbacks).await,
            FrameIoError::Protocol(_) => {
                callbacks.error().await;
                true
            }
        }
    }

    fn encode_nack_payload(err: sync::ProtocolError) -> Vec<u8> {
        match sync::encode_response(&shared::schema::DeviceResponse::Nack(err.as_nack())) {
            Ok(encoded) => encoded,
            Err(encode_err) => {
                let fatal = encode_err.as_nack();
                sync::encode_response(&shared::schema::DeviceResponse::Nack(fatal))
                    .unwrap_or_default()
            }
        }
    }

    #[task]
    pub async fn ble_profile(mut receiver: actions::ActionReceiver) {
        let profile = profile::TroubleProfile::new("Cardputer HID").expect("init BLE profile");
        let mut backend = BleHid::new(profile, IoCapabilities::KeyboardDisplay);
        let mut queue = HidCommandQueue::<HID_COMMAND_QUEUE_DEPTH>::new();
        transport::set_ble_state(TransportState::Waiting);

        loop {
            let action = receiver.receive().await;
            if let Err(returned) = queue.enqueue(action) {
                handle_error(HidError::CommandQueueFull(returned));
                continue;
            }

            queue.process(&mut backend, handle_response, handle_error);
        }
    }

    fn handle_response(response: HidResponse) {
        match response {
            HidResponse::Connected { .. }
            | HidResponse::ReportSent { .. }
            | HidResponse::MacroAccepted { .. } => {
                transport::set_ble_state(TransportState::Connected)
            }
            HidResponse::Acknowledged { .. } | HidResponse::Disconnected => {
                transport::set_ble_state(TransportState::Waiting);
            }
        }
    }

    fn handle_error(error: HidError) {
        match error {
            HidError::AlreadyConnected { .. } => {
                transport::set_ble_state(TransportState::Connected);
            }
            HidError::NoActiveSession => transport::set_ble_state(TransportState::Waiting),
            HidError::SessionMismatch { .. }
            | HidError::CommandQueueFull(_)
            | HidError::MacroQueueFull
            | HidError::Profile(_) => transport::set_ble_state(TransportState::Error),
        }
    }
}

#[cfg(target_arch = "xtensa")]
mod usb {
    use embassy_sync::{
        blocking_mutex::raw::CriticalSectionRawMutex,
        channel::{Channel, Receiver, Sender},
    };
    use embassy_usb::Handler;

    const USB_EVENT_QUEUE_DEPTH: usize = 4;

    static USB_EVENTS: Channel<CriticalSectionRawMutex, UsbTransportEvent, USB_EVENT_QUEUE_DEPTH> =
        Channel::new();

    #[derive(Clone, Copy, Debug, PartialEq, Eq)]
    pub enum UsbTransportEvent {
        Enabled,
        Disabled,
        Suspended,
        Resumed,
    }

    pub type UsbEventReceiver =
        Receiver<'static, CriticalSectionRawMutex, UsbTransportEvent, USB_EVENT_QUEUE_DEPTH>;

    pub struct UsbEventHandler {
        sender: Sender<'static, CriticalSectionRawMutex, UsbTransportEvent, USB_EVENT_QUEUE_DEPTH>,
    }

    impl UsbEventHandler {
        pub fn new() -> Self {
            Self {
                sender: USB_EVENTS.sender(),
            }
        }

        fn publish(&mut self, event: UsbTransportEvent) {
            let _ = self.sender.try_send(event);
        }
    }

    impl Handler for UsbEventHandler {
        fn enabled(&mut self, enabled: bool) {
            self.publish(if enabled {
                UsbTransportEvent::Enabled
            } else {
                UsbTransportEvent::Disabled
            });
        }

        fn configured(&mut self, configured: bool) {
            if configured {
                self.publish(UsbTransportEvent::Enabled);
            } else {
                self.publish(UsbTransportEvent::Disabled);
            }
        }

        fn suspended(&mut self, suspended: bool) {
            self.publish(if suspended {
                UsbTransportEvent::Suspended
            } else {
                UsbTransportEvent::Resumed
            });
        }
    }

    pub fn event_receiver() -> UsbEventReceiver {
        USB_EVENTS.receiver()
    }
}<|MERGE_RESOLUTION|>--- conflicted
+++ resolved
@@ -320,17 +320,14 @@
     use alloc::{format, sync::Arc, vec::Vec};
     use embassy_executor::task;
     use embassy_futures::select::{Either, select};
-<<<<<<< HEAD
     use embassy_sync::{
         blocking_mutex::raw::CriticalSectionRawMutex,
         channel::{Channel, Receiver, Sender},
         signal::Signal,
     };
     use embassy_time::Timer;
-=======
     use embassy_sync::{blocking_mutex::raw::CriticalSectionRawMutex, signal::Signal};
     use embassy_time::{Duration, Ticker, Timer};
->>>>>>> c325e04c
     use embassy_usb::{
         UsbDevice,
         class::cdc_acm::{BufferedReceiver, ControlChanged, Sender as CdcSender},
@@ -418,10 +415,8 @@
     }
 
     #[task]
-<<<<<<< HEAD
     pub async fn frame_worker(
         mut jobs: HostFrameReceiver,
-=======
     pub async fn time_broadcast() {
         let mut receiver = time::time_receiver();
         let mut clock = CalibratedClock::new();
@@ -461,7 +456,6 @@
         mut sender: Sender<'static, esp_hal::otg_fs::asynch::Driver<'static>>,
         mut control: ControlChanged<'static>,
         mut events: UsbEventReceiver,
->>>>>>> c325e04c
         boot_signal: &'static Signal<CriticalSectionRawMutex, BootContext>,
     ) {
         let mut boot_state = boot_signal.wait().await;
