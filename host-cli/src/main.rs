--- conflicted
+++ resolved
@@ -13,14 +13,11 @@
 use shared::error::SharedError;
 use shared::schema::{
     AckRequest, AckResponse, DeviceResponse, GetTimeRequest, HelloRequest, HelloResponse,
-<<<<<<< HEAD
     HostRequest, JournalFrame, PullHeadRequest, PullHeadResponse, PullVaultRequest, SetTimeRequest,
     StatusRequest, StatusResponse, TimeResponse, VaultArtifact, VaultChunk, PROTOCOL_VERSION,
-=======
     HostRequest, JournalFrame, JournalOperation, PullHeadRequest, PullHeadResponse,
     PullVaultRequest, PushOperationsFrame, SetTimeRequest, StatusRequest, StatusResponse,
     TimeResponse, VaultChunk, PROTOCOL_VERSION,
->>>>>>> ceab192c
 };
 
 const SERIAL_BAUD_RATE: u32 = 115_200;
