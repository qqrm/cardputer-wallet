//! Firmware crate entry point wiring together crypto, storage, sync, HID, and UI stacks.
#![cfg_attr(not(test), no_std)]
#![cfg_attr(all(not(test), target_arch = "xtensa"), no_main)]

extern crate alloc;

<<<<<<< HEAD
use alloc::{format, string::String, string::ToString, vec, vec::Vec};
use core::{
    cmp,
    convert::{TryFrom, TryInto},
    ops::Range,
};

pub mod totp;
=======
pub mod crypto;
pub mod hid;
pub mod storage;
pub mod sync;
>>>>>>> 39082188
pub mod ui;

pub use crypto::{
    CryptoMaterial, KeyError, PinLockState, PinLockStatus, PinUnlockError, RecordNonce,
};
#[cfg(target_arch = "xtensa")]
pub use storage::BootFlash;
pub use storage::StorageError;
#[cfg(any(test, target_arch = "xtensa"))]
pub use storage::block_on;
#[cfg(any(test, target_arch = "xtensa"))]
pub use storage::initialize_context_from_flash;

#[cfg(target_arch = "xtensa")]
pub use hid::runtime;
pub use sync::{FRAME_MAX_SIZE, ProtocolError, SyncContext, process_host_frame};<|MERGE_RESOLUTION|>--- conflicted
+++ resolved
@@ -4,7 +4,6 @@
 
 extern crate alloc;
 
-<<<<<<< HEAD
 use alloc::{format, string::String, string::ToString, vec, vec::Vec};
 use core::{
     cmp,
@@ -13,12 +12,10 @@
 };
 
 pub mod totp;
-=======
 pub mod crypto;
 pub mod hid;
 pub mod storage;
 pub mod sync;
->>>>>>> 39082188
 pub mod ui;
 
 pub use crypto::{
