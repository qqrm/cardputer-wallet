--- conflicted
+++ resolved
@@ -9,10 +9,7 @@
 serialport = { version = "4", default-features = false }
 serde_cbor = "0.11"
 shared = { path = "../shared" }
-<<<<<<< HEAD
 
 [package.metadata.cargo-machete]
 ignored = ["serde", "serde_cbor", "shared"]
-=======
-crc32fast = "1"
->>>>>>> f2a21894
+crc32fast = "1"